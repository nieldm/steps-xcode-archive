--- conflicted
+++ resolved
@@ -156,13 +156,8 @@
 	set -v
 	"${build_tool}" ${CONFIG_xcode_project_action} "${project_path}" \
 		-scheme "${scheme}" \
-<<<<<<< HEAD
-        -configuration "${configuration}" \
-		${clean_build_param} archive -archivePath "${archive_path}" \
-		-verbose
-=======
+		-configuration "${configuration}" \
 		${clean_build_param} archive -archivePath "${archive_path}"
->>>>>>> 5c21e0c3
 fi
 
 set +v
